# Copyright 2010-2021, Google Inc.
# All rights reserved.
#
# Redistribution and use in source and binary forms, with or without
# modification, are permitted provided that the following conditions are
# met:
#
#     * Redistributions of source code must retain the above copyright
# notice, this list of conditions and the following disclaimer.
#     * Redistributions in binary form must reproduce the above
# copyright notice, this list of conditions and the following disclaimer
# in the documentation and/or other materials provided with the
# distribution.
#     * Neither the name of Google Inc. nor the names of its
# contributors may be used to endorse or promote products derived from
# this software without specific prior written permission.
#
# THIS SOFTWARE IS PROVIDED BY THE COPYRIGHT HOLDERS AND CONTRIBUTORS
# "AS IS" AND ANY EXPRESS OR IMPLIED WARRANTIES, INCLUDING, BUT NOT
# LIMITED TO, THE IMPLIED WARRANTIES OF MERCHANTABILITY AND FITNESS FOR
# A PARTICULAR PURPOSE ARE DISCLAIMED. IN NO EVENT SHALL THE COPYRIGHT
# OWNER OR CONTRIBUTORS BE LIABLE FOR ANY DIRECT, INDIRECT, INCIDENTAL,
# SPECIAL, EXEMPLARY, OR CONSEQUENTIAL DAMAGES (INCLUDING, BUT NOT
# LIMITED TO, PROCUREMENT OF SUBSTITUTE GOODS OR SERVICES; LOSS OF USE,
# DATA, OR PROFITS; OR BUSINESS INTERRUPTION) HOWEVER CAUSED AND ON ANY
# THEORY OF LIABILITY, WHETHER IN CONTRACT, STRICT LIABILITY, OR TORT
# (INCLUDING NEGLIGENCE OR OTHERWISE) ARISING IN ANY WAY OUT OF THE USE
# OF THIS SOFTWARE, EVEN IF ADVISED OF THE POSSIBILITY OF SUCH DAMAGE.

# Description:
#   Declaration of package_group for visibility managing.

load("//:build_defs.bzl", "mozc_select")
load("//bazel:stubs.bzl", "bzl_library")

package(default_visibility = [
    "//:__subpackages__",
])

package_group(
    name = "mozc",
    packages = ["//..."],
)

test_suite(
    name = "android_test",
    tests = [
        "//base:android_test",
        "//session:android_test",
    ],
)

config_setting(
    name = "opt",
    values = {
        "compilation_mode": "opt",
    },
    visibility = ["//visibility:private"],
)

# Special target so as to define special macros for each platforms.
# Don't depend on this directly. Use cc_(library|binary|test)_mozc rule instead.
cc_library(
    name = "macro",
    defines = mozc_select(
        android = [
            "MOZC_DISABLE_SESSION_WATCHDOG",
            "NO_USAGE_REWRITER",
        ],
        chromiumos = [
            "MOZC_DISABLE_SESSION_WATCHDOG",
            "MOZC_USE_MOZC_TESTING",
            "NO_USAGE_REWRITER",
        ],
        default = [
        ],
        ios = [
            "MOZC_DISABLE_SESSION_WATCHDOG",
            "MOZC_USE_MOZC_GOOGLETEST",
            "NO_USAGE_REWRITER",
        ],
        linux = [
            "GOOGLE_JAPANESE_INPUT_BUILD",
            "OS_LINUX",
        ],
        macos = [
            "GOOGLE_JAPANESE_INPUT_BUILD",
        ],
        oss_android = [
            "MOZC_DISABLE_SESSION_WATCHDOG",
            "NO_USAGE_REWRITER",
        ],
        oss_linux = [
            "MOZC_BUILD",
            "OS_LINUX",
        ],
        oss_macos = [
            "MOZC_BUILD",
        ],
        wasm = [
            "GOOGLE_JAPANESE_INPUT_BUILD",
            "MOZC_DISABLE_SESSION_WATCHDOG",
            "NO_USAGE_REWRITER",
            "OS_WASM",
        ],
        windows = [
            "GOOGLE_JAPANESE_INPUT_BUILD",
            "OS_WIN",
            "_ATL_ALL_WARNINGS",
            "_ATL_ALLOW_CHAR_UNSIGNED",
            "_ATL_CSTRING_EXPLICIT_CONSTRUCTORS",
            "_ATL_NO_HOSTING",
            "ID_TRACE_LEVEL=1",
            "_MIDL_USE_GUIDDEF_",
            "PSAPI_VERSION=2",
            "UNICODE",
            "_UNICODE",
        ],
    ),
)

bzl_library(
    name = "build_defs_bzl",
    srcs = ["build_defs.bzl"],
    test_size = "small",
    visibility = ["//:__subpackages__"],
    deps = [
        ":config_bzl",
        "//bazel:stubs.bzl",
        "//devtools/build_cleaner/skylark:build_defs_lib",
        "//tools/build_rules/android_cc_test:def",
        "@build_bazel_rules_apple//apple:macos",
    ],
)

bzl_library(
    name = "config_bzl",
    srcs = ["config.bzl"],
    test_size = "small",
    visibility = ["//:__subpackages__"],
)

filegroup(
    name = "package",
    srcs = mozc_select(
        default = [],
<<<<<<< HEAD
        linux = [
            "//gui/tool:mozc_tool",
            "//renderer:mozc_renderer",
            "//server:mozc_server",
            "//unix/emacs:mozc_emacs_helper",
            "//unix/ibus:ibus_mozc",
            "//unix:icons",
        ],
        macos = [
            "//mac:activate_pane",
            "//mac:dev_confirm_pane",
            "//mac:mozc_macos",
            "//mac:uninstaller_macos",
        ],
        oss_android = ["//android/jni:mozc_lib"],
        oss_linux = [
            "//gui/tool:mozc_tool",
            "//renderer:mozc_renderer",
            "//server:mozc_server",
            "//unix/emacs:mozc_emacs_helper",
            "//unix/ibus:ibus_mozc",
            "//unix:icons",
        ],
        oss_macos = ["//mac:installer_oss_macos"],
=======
        linux = ["//unix:package"],
        macos = ["//mac:package"],
        oss_android = ["//android/jni:mozc_lib"],
>>>>>>> bc450716
    ),
)<|MERGE_RESOLUTION|>--- conflicted
+++ resolved
@@ -144,35 +144,8 @@
     name = "package",
     srcs = mozc_select(
         default = [],
-<<<<<<< HEAD
-        linux = [
-            "//gui/tool:mozc_tool",
-            "//renderer:mozc_renderer",
-            "//server:mozc_server",
-            "//unix/emacs:mozc_emacs_helper",
-            "//unix/ibus:ibus_mozc",
-            "//unix:icons",
-        ],
-        macos = [
-            "//mac:activate_pane",
-            "//mac:dev_confirm_pane",
-            "//mac:mozc_macos",
-            "//mac:uninstaller_macos",
-        ],
-        oss_android = ["//android/jni:mozc_lib"],
-        oss_linux = [
-            "//gui/tool:mozc_tool",
-            "//renderer:mozc_renderer",
-            "//server:mozc_server",
-            "//unix/emacs:mozc_emacs_helper",
-            "//unix/ibus:ibus_mozc",
-            "//unix:icons",
-        ],
-        oss_macos = ["//mac:installer_oss_macos"],
-=======
         linux = ["//unix:package"],
         macos = ["//mac:package"],
         oss_android = ["//android/jni:mozc_lib"],
->>>>>>> bc450716
     ),
 )